mod cpu;
mod cp0;
<<<<<<< HEAD
mod instruction;
mod exception;
mod types;
=======
mod opcode;
mod instruction;
>>>>>>> 4d53d8fb

pub use self::cpu::Cpu;<|MERGE_RESOLUTION|>--- conflicted
+++ resolved
@@ -1,12 +1,8 @@
 mod cpu;
 mod cp0;
-<<<<<<< HEAD
+mod opcode;
 mod instruction;
 mod exception;
 mod types;
-=======
-mod opcode;
-mod instruction;
->>>>>>> 4d53d8fb
 
 pub use self::cpu::Cpu;