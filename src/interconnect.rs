--- conflicted
+++ resolved
@@ -1,12 +1,12 @@
-<<<<<<< HEAD
 use std::fmt;
 
 use byteorder::{BigEndian, ByteOrder};
 
 use cic;
-use memmap::*;
+use mem_map::*;
 use debug::DebugCondList;
 use ui::{IfOutput, InterfaceChannel};
+use rsp::Rsp;
 
 const PIF_ROM_SIZE: usize = 2048;
 const RAM_SIZE: usize = 8 * 1024 * 1024;
@@ -132,15 +132,6 @@
     reg_dram_addr: u32,
     reg_status: u32,
 }
-=======
-use super::rsp::Rsp;
-use super::byteorder::{BigEndian, ByteOrder};
-use super::mem_map::*;
-
-use std::fmt;
-
-const RAM_SIZE: usize = 4 * 1024 * 1024;
->>>>>>> 4d53d8fb
 
 pub struct Interconnect {
     rsp: Rsp,
@@ -521,7 +512,6 @@
         Ok(())
     }
 
-<<<<<<< HEAD
     fn pseudo_translate(&self, addr: u32) -> u32 {
         // TODO why are virtual addresses written into the registers anyway?
         if addr > 0xa000_0000 {
@@ -530,18 +520,6 @@
             addr - 0x8000_0000
         } else {
             addr
-=======
-    pub fn read_word(&self, addr: u32) -> u32 {
-        // TODO: Replace constants with useful names
-        if addr >= PIF_ROM_START && addr < PIF_ROM_END {
-            let rel_addr = addr - PIF_ROM_START;
-            BigEndian::read_u32(&self.pif_rom[rel_addr as usize..])
-        } else {
-            match addr {
-                SP_STATUS_REG => self.rsp.read_status_reg(),
-                _ => panic!("Unrecognized physical address: {:#x}", addr)
-            }
->>>>>>> 4d53d8fb
         }
     }
 }
