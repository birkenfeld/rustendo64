--- conflicted
+++ resolved
@@ -152,12 +152,12 @@
     }
 
     pub fn read_word(&self, addr: u32) -> u32 {
-<<<<<<< HEAD
         match addr {
             // TODO: Replace constants with useful names
             0x0000_0000 ... 0x03ef_ffff => {
                 // RAM
                 let addr = addr as usize;
+                // Cannot use byteorder: RAM is 16bits
                 ((self.ram[addr] as u32) << 24) |
                 ((self.ram[addr + 1] as u32) << 16) |
                 ((self.ram[addr + 2] as u32) << 8) |
@@ -166,19 +166,12 @@
             0x1000_0000 ... 0x1fbf_ffff => {
                 // Cartridge ROM
                 let rel_addr = addr as usize - 0x1000_0000;
-                ((self.cart_rom[rel_addr + 3] as u32) << 24) |
-                ((self.cart_rom[rel_addr + 2] as u32) << 16) |
-                ((self.cart_rom[rel_addr + 1] as u32) << 8) |
-                 (self.cart_rom[rel_addr + 0] as u32)
+                BigEndian::read_u32(&self.cart_rom[rel_addr..])
             }
             0x1fc0_0000 ... 0x1fc0_07bf => {
                 // PIF ROM
                 let rel_addr = addr as usize - 0x1fc0_0000;
-                // TODO: Check out byteorder crate
-                ((self.pif_rom[rel_addr] as u32) << 24) |
-                ((self.pif_rom[rel_addr + 1] as u32) << 16) |
-                ((self.pif_rom[rel_addr + 2] as u32) << 8) |
-                 (self.pif_rom[rel_addr + 3] as u32)
+                BigEndian::read_u32(&self.pif_rom[rel_addr..])
             }
             0x1fc0_07c0 ... 0x1fc0_07ff => {
                 // PIF RAM
@@ -293,8 +286,9 @@
     pub fn write_word(&mut self, addr: u32, mut word: u32) {
         match addr {
             0x0000_0000 ... 0x03ef_ffff => {
+                // RAM
                 let addr = addr as usize;
-                // RAM
+                // Cannot use byteorder: RAM is 16bits
                 self.ram[addr + 3] = word as u16 & 0xff;
                 word >>= 8;
                 self.ram[addr + 2] = word as u16 & 0xff;
@@ -306,6 +300,7 @@
             0x1fc0_07c0 ... 0x1fc0_07ff => {
                 // PIF RAM
                 let rel_addr = addr as usize - 0x1fc0_07c0;
+                // XXX assumes alignment
                 self.pif_ram[rel_addr / 4] = word;
             }
             0x0400_0000 ... 0x040f_ffff => {
@@ -402,15 +397,6 @@
             _ => {
                 panic!("No memory to write at: {:#x}", addr);
             }
-=======
-        // TODO: Replace constants with useful names
-        if addr >= 0x1fc0_0000 && addr < 0x1fc0_07c0 {
-            let rel_addr = addr - 0x1fc0_0000;
-            BigEndian::read_u32(&self.pif_rom[rel_addr as usize..])
-        } else {
-            // TODO
-            panic!("Unrecognized physical address: {:#x}", addr);
->>>>>>> a8218a13
         }
     }
 }
