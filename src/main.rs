--- conflicted
+++ resolved
@@ -2,29 +2,21 @@
 
 #[macro_use] extern crate clap;
 #[macro_use] extern crate nom;
+#[macro_use] extern crate enum_primitive;
+extern crate num;
 extern crate minifb;
 extern crate byteorder;
 extern crate rustyline;
 
-extern crate num;
-
-#[macro_use]
-extern crate enum_primitive;
-
 mod n64;
 mod cpu;
-<<<<<<< HEAD
-mod memmap;
+mod rsp;
 mod interconnect;
+mod mem_map;
 mod cic;
 mod util;
 mod ui;
 mod debug;
-=======
-mod rsp;
-mod interconnect;
-mod mem_map;
->>>>>>> 4d53d8fb
 
 use std::fs;
 use std::io::Read;
@@ -72,14 +64,7 @@
 
     let mut n64 = n64::N64::new(pif, rom, debug::DebugCondList(debug));
     n64.power_on_reset();
-<<<<<<< HEAD
     n64.run();
-=======
-    loop {
-        //println!("N64: {:#?}", &n64);
-        n64.run_instruction();
-    }
->>>>>>> 4d53d8fb
 }
 
 fn read_bin<P: AsRef<Path>>(path: P) -> Vec<u8> {
