--- conflicted
+++ resolved
@@ -1,8 +1,6 @@
-<<<<<<< HEAD
 #![allow(unused)]
-=======
+
 extern crate byteorder;
->>>>>>> a8218a13
 
 mod n64;
 mod cpu;
@@ -22,15 +20,7 @@
 
     let mut n64 = n64::N64::new(pif, rom);
     n64.power_on_reset();
-<<<<<<< HEAD
     n64.run();
-    println!("After: {:#?}", &n64);
-=======
-    loop {
-        println!("N64: {:#?}", &n64);
-        n64.run_instruction();
-    }
->>>>>>> a8218a13
 }
 
 fn read_bin<P: AsRef<Path>>(path: P) -> Vec<u8> {
