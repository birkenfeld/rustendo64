--- conflicted
+++ resolved
@@ -6,15 +6,12 @@
 
 [dependencies]
 byteorder = "0.4.2"
-<<<<<<< HEAD
 minifb = "0.4.0"
 rustyline = "0.2.0"
 nom = "1.1.0"
+num = "0.1.30"
+enum_primitive = "0.1.0"
 
 [dependencies.clap]
 version = "2.0.1"
-features = [ "suggestions", "color" ]
-=======
-num = "0.1.30"
-enum_primitive = "0.1.0"
->>>>>>> 4d53d8fb
+features = [ "suggestions", "color" ]